--- conflicted
+++ resolved
@@ -22,12 +22,8 @@
     Qt,
     Slot,
 )
-<<<<<<< HEAD
-from qtpy.QtGui import QBrush, QCloseEvent, QPalette, QPen
+from qtpy.QtGui import QBrush, QColor, QCloseEvent, QPalette, QPen
 from qtpy.QtGui import QScreen
-=======
-from qtpy.QtGui import QBrush, QColor, QCloseEvent, QGuiApplication, QPalette, QPen
->>>>>>> ea54d949
 from qtpy.QtWidgets import QAction, QMessageBox, QWidget
 from qtpy.QtWidgets import QApplication
 
